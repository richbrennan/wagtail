--- conflicted
+++ resolved
@@ -1,7 +1,6 @@
 from six import b
 
 from django.test import TestCase
-<<<<<<< HEAD
 from django.contrib.auth import get_user_model
 from django.contrib.auth.models import Group, Permission
 from django.core.urlresolvers import reverse
@@ -10,15 +9,7 @@
 from wagtail.tests.utils import WagtailTestUtils
 
 from wagtail.wagtaildocs import models
-=======
-
-from django.contrib.auth.models import User, Group, Permission
-from django.core.urlresolvers import reverse
-from django.core.files.base import ContentFile
-
-from wagtail.wagtaildocs import models
-from wagtail.tests.utils import WagtailTestUtils
->>>>>>> 735cfe37
+
 
 # TODO: Test serve view
 
